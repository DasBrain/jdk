/*
 * Copyright (c) 2014, Oracle and/or its affiliates. All rights reserved.
 * DO NOT ALTER OR REMOVE COPYRIGHT NOTICES OR THIS FILE HEADER.
 *
 * This code is free software; you can redistribute it and/or modify it
 * under the terms of the GNU General Public License version 2 only, as
 * published by the Free Software Foundation.  Oracle designates this
 * particular file as subject to the "Classpath" exception as provided
 * by Oracle in the LICENSE file that accompanied this code.
 *
 * This code is distributed in the hope that it will be useful, but WITHOUT
 * ANY WARRANTY; without even the implied warranty of MERCHANTABILITY or
 * FITNESS FOR A PARTICULAR PURPOSE.  See the GNU General Public License
 * version 2 for more details (a copy is included in the LICENSE file that
 * accompanied this code).
 *
 * You should have received a copy of the GNU General Public License version
 * 2 along with this work; if not, write to the Free Software Foundation,
 * Inc., 51 Franklin St, Fifth Floor, Boston, MA 02110-1301 USA.
 *
 * Please contact Oracle, 500 Oracle Parkway, Redwood Shores, CA 94065 USA
 * or visit www.oracle.com if you need additional information or have any
 * questions.
 */

module jdk.jconsole {
<<<<<<< HEAD
    requires public java.desktop;
    requires public java.management;
=======
    requires transitive java.desktop;
    requires transitive java.management;
    requires java.logging;
>>>>>>> fbe85300
    requires java.rmi;
    requires jdk.attach;
    requires jdk.jvmstat;
    requires jdk.management;
    exports com.sun.tools.jconsole;
    uses com.sun.tools.jconsole.JConsolePlugin;
}
<|MERGE_RESOLUTION|>--- conflicted
+++ resolved
@@ -24,14 +24,9 @@
  */
 
 module jdk.jconsole {
-<<<<<<< HEAD
-    requires public java.desktop;
-    requires public java.management;
-=======
     requires transitive java.desktop;
     requires transitive java.management;
     requires java.logging;
->>>>>>> fbe85300
     requires java.rmi;
     requires jdk.attach;
     requires jdk.jvmstat;
